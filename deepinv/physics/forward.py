import torch
import numpy as np
from deepinv.optim.utils import conjugate_gradient
from .noise import GaussianNoise


class Physics(torch.nn.Module):  # parent class for forward models
    r"""
    Parent class for forward operators

    It describes the general forward measurement process

    .. math::

        y = N(A(x))

    where :math:`x` is an image of :math:`n` pixels, :math:`y` is the measurements of size :math:`m`,
    :math:`A:\xset\mapsto \yset` is a deterministic mapping capturing the physics of the acquisition
    and :math:`N:\yset\mapsto \yset` is a stochastic mapping which characterizes the noise affecting
    the measurements.

    :param callable A: forward operator function which maps an image to the observed measurements :math:`x\mapsto y`.
    :param callable noise_model: function that adds noise to the measurements :math:`N(z)`.
        See the noise module for some predefined functions.
    :param callable sensor_model: function that incorporates any sensor non-linearities to the sensing process,
        such as quantization or saturation, defined as a function :math:`\eta(z)`, such that
        :math:`y=\eta\left(N(A(x))\right)`. By default, the sensor_model is set to the identity :math:`\eta(z)=z`.
    :param int max_iter: If the operator does not have a closed form pseudoinverse, the gradient descent algorithm
        is used for computing it, and this parameter fixes the maximum number of gradient descent iterations.
    :param float tol: If the operator does not have a closed form pseudoinverse, the gradient descent algorithm
        is used for computing it, and this parameter fixes the absolute tolerance of the gradient descent algorithm.

    """

    def __init__(
        self,
        A=lambda x: x,
        noise_model=lambda x: x,
        sensor_model=lambda x: x,
        max_iter=50,
        tol=1e-3,
    ):
        super().__init__()
        self.noise_model = noise_model
        self.sensor_model = sensor_model
        self.forw = A
        self.SVD = False  # flag indicating SVD available
        self.max_iter = max_iter
        self.tol = tol

    def __add__(self, other):  #  physics3 = physics1 + physics2
        r"""
        Concatenates two forward operators :math:`A = A_1\circ A_2` via the add operation

        The resulting operator keeps the noise and sensor models of :math:`A_1`.

        :param deepinv.Physics other: Physics operator :math:`A_2`
        :return: (deepinv.Physics) concantenated operator

        """
        A = lambda x: self.A(other.A(x))  # (A' = A_1 A_2)
        noise = self.noise_model
        sensor = self.sensor_model
        return Physics(
            A=A,
            noise_model=noise,
            sensor_model=sensor,
            max_iter=self.max_iter,
            tol=self.tol,
        )

    def forward(self, x):
        r"""
        Computes forward operator :math:`y = N(A(x))` (with noise and/or sensor non-linearities)

        :param torch.tensor,list[torch.tensor] x: signal/image
        :return: (torch.tensor) noisy measurements

        """
        return self.sensor(self.noise(self.A(x)))

    def A(self, x):
        r"""
        Computes forward operator :math:`y = A(x)` (without noise and/or sensor non-linearities)

        :param torch.tensor,list[torch.tensor] x: signal/image
        :return: (torch.tensor) clean measurements

        """
        return self.forw(x)

    def sensor(self, x):
        r"""
        Computes sensor non-linearities :math:`y = \eta(y)`

        :param torch.tensor,list[torch.tensor] x: signal/image
        :return: (torch.tensor) clean measurements
        """
        return self.sensor_model(x)

    def noise(self, x):
        r"""
        Incorporates noise into the measurements :math:`\tilde{y} = N(y)`

        :param torch.tensor x:  clean measurements
        :return torch.tensor: noisy measurements

        """
        return self.noise_model(x)

    def __mul__(self, other):  #  physics3 = physics1 * physics2
        r"""
        Concatenates two forward operators :math:`A = A_1\circ A_2` via the add operation

        The resulting operator keeps the noise and sensor models of :math:`A_1`.

        :param deepinv.physics.Physics other: Physics operator :math:`A_2`
        :return: (deepinv.physics.Physics) concantenated operator

        """
        A = lambda x: self.A(other.A(x))  # (A' = A_1 A_2)
        noise = self.noise_model
        sensor = self.sensor_model
        return Physics(A, noise, sensor)

    def A_dagger(self, y, x_init=None):
        r"""
        Computes an inverse of :math:`y = Ax` via gradient descent.

        This function can be overwritten by a more efficient pseudoinverse in cases where closed form formulas exist.

        :param torch.tensor y: a measurement :math:`y` to reconstruct via the pseudoinverse.
        :param torch.tensor x_init: initial guess for the reconstruction.
        :return: (torch.tensor) The reconstructed image :math:`x`.

        """

        if x_init is None:
            x_init = self.A_adjoint(y)

        x = torch.nn.Parameter(x_init, requires_grad=True)

        optimizer = torch.optim.SGD([x], lr=1e-1)
        loss = torch.nn.MSELoss()
        for i in range(self.max_iter):
            err = loss(self.A(x), y)
            optimizer.zero_grad()
            err.backward(retain_graph=True)
            optimizer.step()
            if err < self.tol:
                break

        return x.clone()


class LinearPhysics(Physics):
    r"""
    Parent class for linear operators.

    It describes the linear forward measurement process of the form

    .. math::

        y = N(A(x))

    where :math:`x` is an image of :math:`n` pixels, :math:`y` is the measurements of size :math:`m`,
    :math:`A:\xset\mapsto \yset` is a deterministic linear mapping capturing the physics of the acquisition
    and :math:`N:\yset\mapsto \yset` is a stochastic mapping which characterizes the noise affecting
    the measurements.

    :param callable A: forward operator function which maps an image to the observed measurements :math:`x\mapsto y`.
        It is recommended to normalize it to have unit norm, which can be verified via
        ``self.adjointness_test``.
    :param callable A_adjoint: transpose of the forward operator, which should verify the adjointness test.
    :param callable noise_model: function that adds noise to the measurements :math:`N(z)`.
        See the noise module for some predefined functions.
    :param callable sensor_model: function that incorporates any sensor non-linearities to the sensing process,
        such as quantization or saturation, defined as a function :math:`\eta(z)`, such that
        :math:`y=\eta\left(N(A(x))\right)`. By default, the sensor_model is set to the identity :math:`\eta(z)=z`.
    :param int max_iter: If the operator does not have a closed form pseudoinverse, the conjugate gradient algorithm
        is used for computing it, and this parameter fixes the maximum number of conjugate gradient iterations.
    :param float tol: If the operator does not have a closed form pseudoinverse, the conjugate gradient algorithm
        is used for computing it, and this parameter fixes the absolute tolerance of the conjugate gradient algorithm.

    """

    def __init__(
        self,
        A=lambda x: x,
        A_adjoint=lambda x: x,
        noise_model=lambda x: x,
        sensor_model=lambda x: x,
        max_iter=50,
        tol=1e-3,
        **kwargs,
    ):
        super().__init__(
            A=A,
            noise_model=noise_model,
            sensor_model=sensor_model,
            max_iter=max_iter,
            tol=tol,
        )

        self.adjoint = A_adjoint

    def A_adjoint(self, y):
        r"""
        Computes transpose of the forward operator :math:`\tilde{x} = A^{\top}y`.
        If :math:`A` is linear, it should be the exact transpose of the forward matrix.

        .. note:

            If problem is non-linear, there is not a well-defined transpose operation,
            but defining one can be useful for some reconstruction networks, such as ``deepinv.models.ArtifactRemoval``.

        :param torch.tensor y: measurements.
        :return: (torch.tensor) linear reconstruction :math:`\tilde{x} = A^{\top}y`.

        """
        return self.adjoint(y)

    def __mul__(self, other):  #  physics3 = physics1 * physics2
        r"""
        Concatenates two linear forward operators :math:`A = A_1\circ A_2` via the add operation

        The resulting linear operator keeps the noise and sensor models of :math:`A_1`.

        :param deepinv.physics.LinearPhysics other: Physics operator :math:`A_2`
        :return: (deepinv.physics.LinearPhysics) concantenated operator

        """
        A = lambda x: self.A(other.A(x))  # (A' = A_1 A_2)
        A_adjoint = lambda x: other.A_adjoint(self.A_adjoint(x))
        noise = self.noise_model
        sensor = self.sensor_model
        return LinearPhysics(
            A=A,
            A_adjoint=A_adjoint,
            noise_model=noise,
            sensor_model=sensor,
            max_iter=self.max_iter,
            tol=self.tol,
        )

    def compute_norm(self, x0, max_iter=100, tol=1e-3, verbose=True):
        r"""
        Computes the spectral :math:`\ell_2` norm (Lipschitz constant) of the operator

        :math:`A^{\top}A`, i.e., :math:`\|A^{\top}A\|`.

        using the power method https://en.wikipedia.org/wiki/Power_iteration.

        :param torch.tensor x0: initialisation point of the algorithm
        :param int max_iter: maximum number of iterations
        :param float tol: relative variation criterion for convergence
        :param bool verbose: print information

        :returns z: (float) spectral norm of :math:`A^{\top}A`, i.e., :math:`\|A^{\top}A\|`.
        """
        x = torch.randn_like(x0)
        x /= torch.norm(x)
        zold = torch.zeros_like(x)
        for it in range(max_iter):
            y = self.A(x)
            y = self.A_adjoint(y)
            z = torch.matmul(x.reshape(-1), y.reshape(-1)) / torch.norm(x) ** 2

            rel_var = torch.norm(z - zold)
            if rel_var < tol and verbose:
                print(
                    f"Power iteration converged at iteration {it}, value={z.item():.2f}"
                )
                break
            zold = z
            x = y / torch.norm(y)

        return z

    def adjointness_test(self, u):
        r"""
        Numerically check that :math:`A^{\top}` is indeed the adjoint of :math:`A`.

        :param torch.tensor u: initialisation point of the adjointness test method

        :return: (float) a quantity that should be theoretically 0. In practice, it should be of the order of the chosen dtype precision (i.e. single or double).

        """
        u_in = u  # .type(self.dtype)
        Au = self.A(u_in)

        v = torch.randn_like(Au)
        Atv = self.A_adjoint(v)

        s1 = (v * Au).flatten().sum()
        s2 = (Atv * u_in).flatten().sum()

        return s1 - s2

    def prox_l2(self, z, y, gamma):
        r"""
        Computes proximal operator of :math:`f(x) = \frac{1}{2}\|Ax-y\|^2`, i.e.,

        .. math::

            \underset{x}{\arg\min} \; \frac{\gamma}{2}\|Ax-y\|^2 + \frac{1}{2}\|x-z\|^2

        :param torch.tensor y: measurements tensor
        :param torch.tensor z: signal tensor
        :param float gamma: hyperparameter of the proximal operator
        :return: (torch.tensor) estimated signal tensor

        """
        b = self.A_adjoint(y) + 1 / gamma * z
        H = lambda x: self.A_adjoint(self.A(x)) + 1 / gamma * x
        x = conjugate_gradient(H, b, self.max_iter, self.tol)
        return x

    def A_dagger(self, y):
        r"""
        Computes :math:`A^{\dagger}y = x` using the conjugate gradient method https://en.wikipedia.org/wiki/Conjugate_gradient_method.

        If the size of :math:`y` is larger than :math:`x` (overcomplete problem), it computes :math:`(A^{\top} A)^{-1} A^{\top} y`,
        otherwise (incomplete problem) it computes :math:`A^{\top} (A A^{\top})^{-1} y`.

        This function can be overwritten by a more efficient pseudoinverse in cases where closed form formulas exist.

        :param torch.tensor y: a measurement :math:`y` to reconstruct via the pseudoinverse.
        :return: (torch.tensor) The reconstructed image :math:`x`.

        """
        Aty = self.A_adjoint(y)

        overcomplete = np.prod(Aty.shape) < np.prod(y.shape)

        if not overcomplete:
            A = lambda x: self.A(self.A_adjoint(x))
            b = y
        else:
            A = lambda x: self.A_adjoint(self.A(x))
            b = Aty

        x = conjugate_gradient(A=A, b=b, max_iter=self.max_iter, tol=self.tol)

        if not overcomplete:
            x = self.A_adjoint(x)

        return x


class DecomposablePhysics(LinearPhysics):
    r"""
    Parent class for linear operators with SVD decomposition.


    The singular value decomposition is expressed as

    .. math::

        A = U\text{diag}(s)V^{\top} \in \mathbb{R}^{m\times n}

    where :math:`U\in\mathbb{C}^{n\times n}` and :math:`V\in\mathbb{C}^{m\times m}`
    are orthonormal linear transformations and :math:`s\in\mathbb{R}_{+}^{n}` are the singular values.

    :param callable U: orthonormal transformation
    :param callable U_adjoint: transpose of U
    :param callable V: orthonormal transformation
    :param callable V_adjoint: transpose of V
    :param torch.tensor, float mask: Singular values of the transform

    """

    def __init__(
        self,
        U=lambda x: x,
        U_adjoint=lambda x: x,
        V=lambda x: x,
        V_adjoint=lambda x: x,
        mask=1.0,
        **kwargs,
    ):
        super().__init__(**kwargs)
        self._V = V
        self._U = U
        self._U_adjoint = U_adjoint
        self._V_adjoint = V_adjoint
        self.mask = mask

    def A(self, x):
        return self.U(self.mask * self.V_adjoint(x))

    def U(self, x):
        return self._U(x)

    def V(self, x):
        return self._U(x)

    def U_adjoint(self, x):
        return self._U_adjoint(x)

    def V_adjoint(self, x):
        return self._V_adjoint(x)

    def A_adjoint(self, y):
        if isinstance(self.mask, float):
            mask = self.mask
        else:
            mask = torch.conj(self.mask)

        return self.V(mask * self.U_adjoint(y))

    def prox_l2(self, z, y, gamma):
        r"""
<<<<<<< HEAD
        Computes proximal operator of :math:`f(x)=\frac{\gamma}{2}\|Ax-y\|^2`
=======
        Computes proximal operator of :math:`f(x)=\frac{1}{2}\|Ax-y\|^2`, i.e.
        :math:`\underset{x}{\arg\min} \; \frac{1}{2} \|Ax-y\|^2 + \frac{\gamma}{2}\|x-z\|^2`
>>>>>>> 5923498d
        in an efficient manner leveraging the singular vector decomposition.

        :param torch.tensor y: measurements tensor
        :param torch.tensor, float z: signal tensor
        :param float gamma: hyperparameter :math:`\gamma` of the proximal operator
        :return: (torch.tensor) estimated signal tensor

        """
<<<<<<< HEAD
        b = self.A_adjoint(y) + 1 / gamma * z
        scaling = torch.conj(self.mask) * self.mask + 1 / gamma
=======
        b = self.A_adjoint(y) + gamma * z

        if isinstance(self.mask, float):
            scaling = self.mask**2 + gamma
        else:
            scaling = torch.conj(self.mask) * self.mask + gamma
>>>>>>> 5923498d
        x = self.V(self.V_adjoint(b) / scaling)
        return x

    def A_dagger(self, y):
        r"""
        Computes :math:`A^{\dagger}y = x` in an efficient manner leveraging the singular vector decomposition.

        :param torch.tensor y: a measurement :math:`y` to reconstruct via the pseudoinverse.
        :return: (torch.tensor) The reconstructed image :math:`x`.

        """

        # avoid division by singular value = 0

        if not isinstance(self.mask, float):
            mask = torch.zeros_like(self.mask)
            mask[self.mask > 1e-5] = 1 / self.mask[self.mask > 1e-5]
        else:
            mask = 1 / self.mask

        return self.V(self.U_adjoint(y) * mask)


class Denoising(DecomposablePhysics):
    r"""

    Forward operator for denoising problems.

    The linear operator is just the identity mapping :math:`A(x)=x`

    :param torch.nn.Module noise: noise distribution, e.g., ``deepinv.physics.GaussianNoise``, or a user-defined torch.nn.Module.
    """

    def __init__(self, noise=GaussianNoise(sigma=0.1), **kwargs):
        super().__init__(**kwargs)
        self.noise_model = noise<|MERGE_RESOLUTION|>--- conflicted
+++ resolved
@@ -411,12 +411,7 @@
 
     def prox_l2(self, z, y, gamma):
         r"""
-<<<<<<< HEAD
         Computes proximal operator of :math:`f(x)=\frac{\gamma}{2}\|Ax-y\|^2`
-=======
-        Computes proximal operator of :math:`f(x)=\frac{1}{2}\|Ax-y\|^2`, i.e.
-        :math:`\underset{x}{\arg\min} \; \frac{1}{2} \|Ax-y\|^2 + \frac{\gamma}{2}\|x-z\|^2`
->>>>>>> 5923498d
         in an efficient manner leveraging the singular vector decomposition.
 
         :param torch.tensor y: measurements tensor
@@ -425,17 +420,11 @@
         :return: (torch.tensor) estimated signal tensor
 
         """
-<<<<<<< HEAD
         b = self.A_adjoint(y) + 1 / gamma * z
-        scaling = torch.conj(self.mask) * self.mask + 1 / gamma
-=======
-        b = self.A_adjoint(y) + gamma * z
-
         if isinstance(self.mask, float):
-            scaling = self.mask**2 + gamma
+            scaling = self.mask**2 + 1 / gamma
         else:
-            scaling = torch.conj(self.mask) * self.mask + gamma
->>>>>>> 5923498d
+            scaling = torch.conj(self.mask) * self.mask + 1 / gamma
         x = self.V(self.V_adjoint(b) / scaling)
         return x
 
