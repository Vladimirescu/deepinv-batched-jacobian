import math
import torch
import torch.nn as nn
from torch import autograd as autograd

# todo: REQ loss, SURE_alone loss (with noise distribution), DONE
# todo: define an individual noise module (Gaussian, Possion, MPG) DONE


class LpNorm(torch.nn.Module):
    r"""
    :math:`\ell_p` metric for :math:`p>0`.


    If ``onesided=False`` then the metric is defined as
    :math:`d(x,y)=\|x-y\|_p^p`.

    otherwise it is the one-sided error https://ieeexplore.ieee.org/abstract/document/6418031/, defined as
    :math:`d(x,y)= \|\max(x\circ y) \|_p^p`. where :math:`\circ` denotes element-wise multiplication.

    """

    def __init__(self, p=2, onesided=False):
        super().__init__()
        self.p = p
        self.onesided = onesided

    def forward(self, x, y):
        if self.onesided:
            return torch.nn.functional.relu(-x * y).flatten().pow(self.p).mean()
        else:
            return (x - y).flatten().abs().pow(self.p).mean()


def mse():
    return nn.MSELoss()


def l1():
    return nn.L1Loss()


<<<<<<< HEAD
# --------------------------------------------
# Charbonnier loss
# --------------------------------------------
=======
>>>>>>> 71743d65
class CharbonnierLoss(nn.Module):
    r"""
    Charbonnier Loss

    """

    def __init__(self, eps=1e-9):
        super(CharbonnierLoss, self).__init__()
        self.eps = eps

    def forward(self, x, y):
        diff = x - y
        loss = torch.mean(torch.sqrt((diff * diff) + self.eps))
        return loss


def r1_penalty(real_pred, real_img):
    """R1 regularization for discriminator. The core idea is to
    penalize the gradient on real data alone: when the
    generator distribution produces the true data distribution
    and the discriminator is equal to 0 on the data manifold, the
    gradient penalty ensures that the discriminator cannot create
    a non-zero gradient orthogonal to the data manifold without
    suffering a loss in the GAN game.
    Ref:
    Eq. 9 in Which training methods for GANs do actually converge.
    """
    grad_real = autograd.grad(
        outputs=real_pred.sum(), inputs=real_img, create_graph=True
    )[0]
    grad_penalty = grad_real.pow(2).view(grad_real.shape[0], -1).sum(1).mean()
    return grad_penalty


def g_path_regularize(fake_img, latents, mean_path_length, decay=0.01):
    noise = torch.randn_like(fake_img) / math.sqrt(
        fake_img.shape[2] * fake_img.shape[3]
    )
    grad = autograd.grad(
        outputs=(fake_img * noise).sum(), inputs=latents, create_graph=True
    )[0]
    path_lengths = torch.sqrt(grad.pow(2).sum(2).mean(1))

    path_mean = mean_path_length + decay * (path_lengths.mean() - mean_path_length)

    path_penalty = (path_lengths - path_mean).pow(2).mean()

    return path_penalty, path_lengths.detach().mean(), path_mean.detach()


def gradient_penalty_loss(discriminator, real_data, fake_data, weight=None):
    """Calculate gradient penalty for wgan-gp.
    Args:
        discriminator (nn.Module): Network for the discriminator.
        real_data (Tensor): Real input data.
        fake_data (Tensor): Fake input data.
        weight (Tensor): Weight tensor. Default: None.
    Returns:
        Tensor: A tensor for gradient penalty.
    """

    batch_size = real_data.size(0)
    alpha = real_data.new_tensor(torch.rand(batch_size, 1, 1, 1))

    # interpolate between real_data and fake_data
    interpolates = alpha * real_data + (1.0 - alpha) * fake_data
    interpolates = autograd.Variable(interpolates, requires_grad=True)

    disc_interpolates = discriminator(interpolates)
    gradients = autograd.grad(
        outputs=disc_interpolates,
        inputs=interpolates,
        grad_outputs=torch.ones_like(disc_interpolates),
        create_graph=True,
        retain_graph=True,
        only_inputs=True,
    )[0]

    if weight is not None:
        gradients = gradients * weight

    gradients_penalty = ((gradients.norm(2, dim=1) - 1) ** 2).mean()
    if weight is not None:
        gradients_penalty /= torch.mean(weight)

    return gradients_penalty<|MERGE_RESOLUTION|>--- conflicted
+++ resolved
@@ -40,12 +40,6 @@
     return nn.L1Loss()
 
 
-<<<<<<< HEAD
-# --------------------------------------------
-# Charbonnier loss
-# --------------------------------------------
-=======
->>>>>>> 71743d65
 class CharbonnierLoss(nn.Module):
     r"""
     Charbonnier Loss
