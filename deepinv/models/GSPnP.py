--- conflicted
+++ resolved
@@ -14,12 +14,8 @@
 class GSPnP(nn.Module):
     r'''
     Gradient Step module to use a denoiser architecture as a Gradient Step Denoiser.
-<<<<<<< HEAD
 
     :param nn.Module denoiser: Denoiser network.
-=======
-    :param denoiser: (nn.Module) Denoiser module
->>>>>>> ac2b1403
     '''
     def __init__(self, denoiser, train=False):
         super().__init__()
@@ -83,5 +79,3 @@
         GSmodel.load_state_dict(ckpt, strict=False)
     return GSmodel
 
-
-    